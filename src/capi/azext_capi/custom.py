# --------------------------------------------------------------------------------------------
# Copyright (c) Microsoft Corporation. All rights reserved.
# Licensed under the MIT License. See License.txt in the project root for license information.
# --------------------------------------------------------------------------------------------

"""This module implements the behavior of `az capi` commands."""

# pylint: disable=missing-docstring

import base64
import json
import os
import subprocess
import time
import re
import yaml

import azext_capi.helpers.kubectl as kubectl_helpers

from azure.cli.core import get_default_cli
from azure.cli.core.api import get_config_dir
from azure.cli.core.azclierror import InvalidArgumentValueError
from azure.cli.core.azclierror import RequiredArgumentMissingError
from azure.core.exceptions import ResourceNotFoundError as ResourceNotFoundException
from azure.cli.core.azclierror import ResourceNotFoundError
from azure.cli.core.azclierror import UnclassifiedUserFault
from azure.cli.core.azclierror import MutuallyExclusiveArgumentError
from jinja2 import Environment, PackageLoader, StrictUndefined
from jinja2.exceptions import UndefinedError
from knack.prompting import prompt_choice_list, prompt_y_n
from msrestazure.azure_exceptions import CloudError

from ._format import output_for_tsv, output_list_for_tsv
from .helpers.generic import has_kind_prefix
from .helpers.logger import logger
from .helpers.spinner import Spinner
from .helpers.run_command import run_shell_command, try_command_with_spinner
from .helpers.binary import check_clusterctl, check_kubectl, check_kind
from .helpers.prompt import get_cluster_name_by_user_prompt, get_user_prompt_or_default
from .helpers.generic import match_output, is_clusterctl_compatible
from .helpers.os import set_environment_variables, write_to_file
from .helpers.network import urlretrieve
from .helpers.constants import MANAGEMENT_RG_NAME


def init_environment(cmd, prompt=True, management_cluster_name=None,
                     resource_group_name=None, location=None):
    check_prereqs(cmd, install=True)
    # Create a management cluster if needed
    use_new_cluster = False
    pre_prompt = None
    try:
        find_management_cluster_retry(cmd)
        cluster_name = kubectl_helpers.find_cluster_in_current_context()
        if prompt and not prompt_y_n(f"Do you want to use {cluster_name} as the management cluster?"):
            use_new_cluster = True
        else:
            return True
    except ResourceNotFoundError as err:
        error_msg = err.error_msg
        if management_cluster_components_missing_matching_expressions(error_msg):
            choices = ["Create a new management cluster",
                       "Use default kuberenetes cluster found and install CAPI required components",
                       "Exit"]
            msg = "The default kubernetes cluster found is missing required components for a management cluster.\
                   \nDo you want to:"

            index_choice = 0
            if prompt:
                index_choice = prompt_choice_list(msg, choices)
            if index_choice == 0:
                use_new_cluster = True
            elif index_choice != 1:
                return False
        else:
            raise UnclassifiedUserFault(err) from err
    except subprocess.CalledProcessError:
        pre_prompt = """
No Kubernetes cluster was found using the default configuration.

Cluster API needs a "management cluster" to run its components.
Learn more from the Cluster API Book:
https://cluster-api.sigs.k8s.io/user/concepts.html
"""
        use_new_cluster = True
    if use_new_cluster and not create_new_management_cluster(cmd, management_cluster_name,
                                                             resource_group_name, location,
                                                             pre_prompt_text=pre_prompt, prompt=prompt):
        return False

    _create_azure_identity_secret(cmd)
    _install_capi_provider_components(cmd)
    return True


def _create_azure_identity_secret(cmd, kubeconfig=None):
    secret_name = os.environ["AZURE_CLUSTER_IDENTITY_SECRET_NAME"]
    secret_namespace = os.environ["AZURE_CLUSTER_IDENTITY_SECRET_NAMESPACE"]
    azure_client_secret = os.environ["AZURE_CLIENT_SECRET"]
    begin_msg = "Creating Cluster Identity Secret"
    end_msg = "✓ Created Cluster Identity Secret"
    error_msg = "Can't create Cluster Identity Secret"
    command = ["kubectl", "create", "secret", "generic", secret_name, "--from-literal",
               f"clientSecret={azure_client_secret}", "--namespace", secret_namespace]
    command += kubectl_helpers.add_kubeconfig_to_command(kubeconfig)
    try_command_with_spinner(cmd, command, begin_msg, end_msg, error_msg, True)


def _install_capi_provider_components(cmd, kubeconfig=None):
    os.environ["EXP_MACHINE_POOL"] = "true"
    os.environ["EXP_CLUSTER_RESOURCE_SET"] = "true"
    begin_msg = "Initializing management cluster"
    end_msg = "✓ Initialized management cluster"
    error_msg = "Couldn't install CAPI provider components in current cluster"
    command = ["clusterctl", "init", "--infrastructure", "azure"]
    command += kubectl_helpers.add_kubeconfig_to_command(kubeconfig)
    try_command_with_spinner(cmd, command, begin_msg, end_msg, error_msg)


def create_resource_group(cmd, rg_name, location, yes=False):
    msg = f'Create the Azure resource group "{rg_name}" in location "{location}"?'
    if yes or prompt_y_n(msg, default="n"):
        command = ["az", "group", "create", "-l", location, "-n", rg_name]
        begin_msg = f"Creating Resource Group: {rg_name}"
        end_msg = f"✓ Created Resource Group: {rg_name}"
        err_msg = f"Could not create resource group {rg_name}"
        try_command_with_spinner(cmd, command, begin_msg, end_msg, err_msg)
        return True
    return False


def create_management_cluster(cmd, cluster_name=None, resource_group_name=None, location=None,
                              yes=False):
    check_prereqs(cmd)
    existing_cluster = kubectl_helpers.find_cluster_in_current_context()
    found_cluster = False
    if existing_cluster:
        msg = f'Do you want to initialize Cluster API on the current cluster {existing_cluster}?'
        if yes or prompt_y_n(msg, default="n"):
            try:
                kubectl_helpers.find_default_cluster()
                found_cluster = True
            except subprocess.CalledProcessError as err:
                raise UnclassifiedUserFault("Can't locate a Kubernetes cluster") from err
    if not found_cluster and not create_new_management_cluster(cmd, cluster_name, resource_group_name,
                                                               location, prompt=not yes):
        return
    set_azure_identity_secret_env_vars()
    _create_azure_identity_secret(cmd)
    _install_capi_provider_components(cmd)


def create_aks_management_cluster(cmd, cluster_name, resource_group_name=None, location=None, yes=False):
    if not resource_group_name:
        msg = "Please name the resource group for the management cluster"
        resource_group_name = get_user_prompt_or_default(msg, cluster_name, skip_prompt=yes)
    if not location:
        default_location = "southcentralus"
        msg = f"Please provide a location for {resource_group_name} resource group"
        location = get_user_prompt_or_default(msg, default_location, skip_prompt=yes)
    if not create_resource_group(cmd, resource_group_name, location, yes):
        return False
    command = ["az", "aks", "create", "-g", resource_group_name, "--name", cluster_name, "--generate-ssh-keys",
               "--network-plugin", "azure", "--network-policy", "calico", "--node-count", "1"]
    try_command_with_spinner(cmd, command, "Creating Azure management cluster with AKS",
                             "✓ Created AKS management cluster", "Couldn't create AKS management cluster")
    os.environ[MANAGEMENT_RG_NAME] = resource_group_name
    logger.warning("aks credentials will overwrite existing cluster config for cluster %s if it exists", cluster_name)
    with Spinner(cmd, "Obtaining AKS credentials", "✓ Obtained AKS credentials"):
        command = ["az", "aks", "get-credentials", "-g", resource_group_name, "--name", cluster_name,
                   "--overwrite-existing"]
        try:
            subprocess.check_call(command, universal_newlines=True)
        except subprocess.CalledProcessError as err:
            raise UnclassifiedUserFault("Couldn't get credentials for AKS management cluster") from err
    return True


def create_new_management_cluster(cmd, cluster_name=None, resource_group_name=None,
                                  location=None, pre_prompt_text=None, prompt=True):
    choices = ["azure - a management cluster in the Azure cloud",
               "local - a local Docker container-based management cluster",
               "exit - don't create a management cluster"]
    default_cluster_name = "capi-manager"
    if prompt:
        prompt_text = pre_prompt_text if pre_prompt_text else ""
        prompt_text += """
Where do you want to create a management cluster?
"""
        choice_index = prompt_choice_list(prompt_text, choices)
        if choice_index != 2 and not cluster_name:
            cluster_name = get_cluster_name_by_user_prompt(default_cluster_name)
    else:
        if not cluster_name:
            cluster_name = default_cluster_name
        choice_index = 0
    if choice_index == 0:
        if not create_aks_management_cluster(cmd, cluster_name, resource_group_name,
                                             location, yes=not prompt):
            return False
    elif choice_index == 1:
        check_kind(cmd, install=not prompt)
        begin_msg = f'Creating local management cluster "{cluster_name}" with kind'
        end_msg = f'✓ Created local management cluster "{cluster_name}"'
        command = ["kind", "create", "cluster", "--name", cluster_name]
        try_command_with_spinner(cmd, command, begin_msg, end_msg, "Couldn't create kind management cluster")
    else:
        return False
    return True


def find_resource_group_name_of_aks_cluster(cluster_name):
    jmespath_query = "[].{name:name, group:resourceGroup}"
    command = ["az", "aks", "list", "--query", jmespath_query]
    result = run_shell_command(command)
    result = json.loads(result)
    result = [item for item in result if item['name'] == cluster_name]
    if result:
        return result[0]["group"]
    return None


def delete_management_cluster(cmd, yes=False):  # pylint: disable=unused-argument
    exit_if_no_management_cluster()
    cluster_name = kubectl_helpers.find_cluster_in_current_context()

    msg = f"Do you want to delete {cluster_name} cluster?"

    cluster_resource_group = None
    is_kind_cluster = has_kind_prefix(cluster_name)
    if not is_kind_cluster:
        cluster_resource_group = find_resource_group_name_of_aks_cluster(cluster_name)
        if not cluster_resource_group:
            prompt = f"Please enter resource group name of {cluster_name} AKS cluster: "
            cluster_resource_group = get_user_prompt_or_default(prompt, cluster_name, skip_prompt=yes)
            msg = f"Do you want to delete {cluster_name} cluster and resource group {cluster_resource_group}?"

    pre_workload_warning = f"""\
Please make sure to delete all workload clusters managed by {cluster_name} management cluster before proceeding \
to prevent any orphan workload cluster
"""
    msg = pre_workload_warning + msg
    if not yes and not prompt_y_n(msg, default="n"):
        return

    if is_kind_cluster:
        delete_kind_cluster_from_current_context(cmd)
    else:
        delete_aks_cluster(cmd, cluster_name, cluster_resource_group)


def move_management_cluster(cmd):
    raise NotImplementedError


def show_management_cluster(_cmd, yes=False):
    # TODO: check to see if a management cluster is specified in the config
    config = get_default_cli().config
    # Config can also be set by the AZURE_CAPI_KUBECONFIG environment variable.
    kubeconfig = config.get("capi", "kubeconfig",
                            fallback=os.environ.get("KUBECONFIG"))
    if not kubeconfig:
        raise InvalidArgumentValueError("no kubeconfig")
    # make a $HOME/.azure/capi directory for storing cluster configurations
    path = os.path.join(get_config_dir(), "capi")
    if not os.path.exists(path):
        os.makedirs(path)
    command = ["kubectl", "config", "get-contexts",
               "--no-headers", "--output", "name"]
    try:
        output = run_shell_command(command)
        contexts = output.splitlines()
        logger.info(contexts)
    except subprocess.CalledProcessError as err:
        raise UnclassifiedUserFault from err

    msg = path + "ok"
    if not yes and prompt_y_n(msg, default="n"):
        logger.info("yes")
    # TODO: echo details of the management cluster in all output formats


def update_management_cluster(cmd, yes=False):
    exit_if_no_management_cluster()
    msg = 'Do you want to update Cluster API components on the current cluster?'
    if not yes and not prompt_y_n(msg, default="n"):
        return
    # Check for clusterctl tool
    check_prereqs(cmd, install=yes)
    command = [
        "clusterctl",
        "upgrade",
        "apply",
        "--management-group",
        "capi-system/cluster-api",
        "--contract",
        "v1beta1",
    ]
    try:
        run_shell_command(command)
    except subprocess.CalledProcessError as err:
        raise UnclassifiedUserFault("Couldn't upgrade management cluster") from err


def set_azure_identity_secret_env_vars():
    identity_secret_name = "AZURE_CLUSTER_IDENTITY_SECRET_NAME"
    indentity_secret_namespace = "AZURE_CLUSTER_IDENTITY_SECRET_NAMESPACE"
    cluster_identity_name = "CLUSTER_IDENTITY_NAME"
    os.environ[identity_secret_name] = os.environ.get(identity_secret_name, "cluster-identity-secret")
    os.environ[indentity_secret_namespace] = os.environ.get(indentity_secret_namespace, "default")
    os.environ[cluster_identity_name] = os.environ.get(cluster_identity_name, "cluster-identity")


def generate_workload_cluster_configuration(cmd, filename, args, user_provided_template=None):
    end_msg = f'✓ Generated workload cluster configuration at "{filename}"'
    with Spinner(cmd, "Generating workload cluster configuration", end_msg):
        manifest = None
        try:
            if user_provided_template:
                manifest = render_custom_cluster_template(user_provided_template, filename, args)
            else:
                manifest = render_builtin_jinja_template(args)
            write_to_file(filename, manifest)
        except subprocess.CalledProcessError as err:
            msg = "Could not generate workload cluster configuration."
            raise UnclassifiedUserFault(msg) from err


def render_builtin_jinja_template(args):
    """
    Use the built-in template and process it with Jinja
    """
    env = Environment(loader=PackageLoader("azext_capi", "templates"),
                      auto_reload=False, undefined=StrictUndefined)
    logger.debug("Available templates: %s", env.list_templates())
    jinja_template = env.get_template("base.jinja")
    try:
        return jinja_template.render(args)
    except UndefinedError as err:
        msg = f"Could not generate workload cluster configuration.\n{err}"
        raise RequiredArgumentMissingError(msg) from err


def render_custom_cluster_template(template, filename, args=None):
    """
    Fetch a user-defined template and process it with "clusterctl generate"
    """
    set_environment_variables(args)
    command = ["clusterctl", "generate", "yaml", "--from"]
    if not is_clusterctl_compatible(template):
        # download file so clusterctl can use a local file
        file_name = f"raw-{filename}"
        urlretrieve(template, file_name)
        template = file_name
    command += [template]
    try:
        return run_shell_command(command)
    except subprocess.CalledProcessError as err:
        err_command_list = err.args[1]
        err_command_name = err_command_list[0]
        if err_command_name == "clusterctl":
            error_variables = re.search(r"(?<=\[).+?(?=\])", err.stdout)[0]
            msg = "Could not generate workload cluster configuration."
            msg += f"\nPlease set the following environment variables:\n{error_variables}"
        raise RequiredArgumentMissingError(msg) from err


def get_default_bootstrap_commands(windows=False):
    '''
    Returns a dictionary with default pre- and post-bootstrap VM commands
    '''
    pre_bootstrap_cmds = []
    post_bootstrap_cmds = ["nssm set kubelet start SERVICE_AUTO_START",
                           "powershell C:/defender-exclude-calico.ps1"] if windows else []
    bootstrap_cmds = {
        "pre": pre_bootstrap_cmds,
        "post": post_bootstrap_cmds
    }
    return bootstrap_cmds


def parse_bootstrap_commands_from_file(file_path):
    pre_commands, post_commands = [], []
    if not os.path.isfile(file_path):
        raise InvalidArgumentValueError("Invalid boostrap command file")
    file_result = None
    with open(file_path, "r", encoding="utf-8") as file:
        file_result = yaml.safe_load(file)
    for key, value in file_result.items():
        if not value:
            continue
        if key == "preBootstrapCommands":
            pre_commands = [value] if isinstance(value, str) else value
        elif key == "postBootstrapCommands":
            post_commands = [value] if isinstance(value, str) else value
    result = {
        "pre": pre_commands,
        "post": post_commands
    }
    return result


def check_resource_group(cmd, resource_group_name, default_resource_group_name, location=None):
    """
    Check if the RG already exists and that it's consistent with the location
    specified. CAPZ will actually create (and delete) the RG if needed.
    """
    from ._client_factory import cf_resource_groups  # pylint: disable=import-outside-toplevel

    rg_client = cf_resource_groups(cmd.cli_ctx)
    if not resource_group_name:
        resource_group_name = default_resource_group_name
    try:
        rg = rg_client.get(resource_group_name)
        if not location:
            location = rg.location
        elif location != rg.location:
            msg = "--location is {}, but the resource group {} already exists in {}."
            raise InvalidArgumentValueError(msg.format(location, resource_group_name, rg.location))
    except (CloudError, ResourceNotFoundException) as err:
        if 'could not be found' not in err.message:
            raise
        if not location:
            msg = "--location is required to create the resource group {}."
            raise RequiredArgumentMissingError(msg.format(resource_group_name)) from err
        logger.warning("Could not find an Azure resource group, CAPZ will create one for you")
    return resource_group_name


# pylint: disable=inconsistent-return-statements
def create_workload_cluster(  # pylint: disable=too-many-arguments,too-many-locals,too-many-statements
        cmd,
        capi_name=None,
        resource_group_name=None,
        location=None,
        control_plane_machine_type=os.environ.get("AZURE_CONTROL_PLANE_MACHINE_TYPE", "Standard_D2s_v3"),
        control_plane_machine_count=os.environ.get("CONTROL_PLANE_MACHINE_COUNT", 3),
        node_machine_type=os.environ.get("AZURE_NODE_MACHINE_TYPE", "Standard_D2s_v3"),
        node_machine_count=os.environ.get("WORKER_MACHINE_COUNT", 3),
        kubernetes_version=os.environ.get("KUBERNETES_VERSION", "v1.22.8"),
        ssh_public_key=os.environ.get("AZURE_SSH_PUBLIC_KEY", ""),
        external_cloud_provider=False,
        management_cluster_name=None,
        management_cluster_resource_group_name=None,
        vnet_name=None,
        machinepool=False,
        ephemeral_disks=False,
        windows=False,
        pivot=False,
        user_provided_template=None,
        bootstrap_commands=None,
        yes=False):

<<<<<<< HEAD
    if location is None:
        location = os.environ.get("AZURE_LOCATION", None)
=======
    if not capi_name:
        from .helpers.names import generate_cluster_name
        capi_name = generate_cluster_name()
        logger.warning('Using generated cluster name "%s"', capi_name)
>>>>>>> e5df7b42

    if user_provided_template:
        mutual_exclusive_args = [
            {
                "name": "external_cloud_provider",
                "value": external_cloud_provider
            },
            {
                "name": "machinepool",
                "value": machinepool
            },
            {
                "name": "ephemeral_disks",
                "value": ephemeral_disks
            }
        ]
        defined_args = [v["name"] for v in mutual_exclusive_args if v["value"]]
        if defined_args:
            defined_args = " ,".join(defined_args)
            error_msg = f'The following arguments are incompatible with "--template":\n{defined_args}'
            raise MutuallyExclusiveArgumentError(error_msg)

    bootstrap_cmds = get_default_bootstrap_commands(windows)

    if bootstrap_commands:
        kubeadm_file_commands = parse_bootstrap_commands_from_file(bootstrap_commands)
        bootstrap_cmds["pre"] += kubeadm_file_commands["pre"]
        bootstrap_cmds["post"] += kubeadm_file_commands["post"]

    resource_group_name = check_resource_group(cmd, resource_group_name, capi_name, location)

    msg = f'Create the Kubernetes cluster "{capi_name}" in the Azure resource group "{resource_group_name}"?'
    if not yes and not prompt_y_n(msg, default="n"):
        return

    # Set Azure Identity Secret enviroment variables. This will be used in init_environment
    set_azure_identity_secret_env_vars()

    if not init_environment(cmd, not yes, management_cluster_name, management_cluster_resource_group_name,
                            location):
        return

    # Generate the cluster configuration
    ssh_public_key_b64 = ""
    if ssh_public_key:
        ssh_public_key_b64 = base64.b64encode(ssh_public_key.encode("utf-8"))
        ssh_public_key_b64 = str(ssh_public_key_b64, "utf-8")

    args = {
        "AZURE_CONTROL_PLANE_MACHINE_TYPE": control_plane_machine_type,
        "AZURE_LOCATION": location,
        "AZURE_NODE_MACHINE_TYPE": node_machine_type,
        "AZURE_RESOURCE_GROUP": resource_group_name,
        "AZURE_SSH_PUBLIC_KEY": ssh_public_key,
        "AZURE_SSH_PUBLIC_KEY_B64": ssh_public_key_b64,
        "AZURE_VNET_NAME": vnet_name,
        "CLUSTER_NAME": capi_name,
        "CONTROL_PLANE_MACHINE_COUNT": control_plane_machine_count,
        "KUBERNETES_VERSION": kubernetes_version,
        "WORKER_MACHINE_COUNT": node_machine_count,
        "NODEPOOL_TYPE": "machinepool" if machinepool else "machinedeployment",
        "CLUSTER_IDENTITY_NAME": os.environ["CLUSTER_IDENTITY_NAME"],
        "AZURE_SUBSCRIPTION_ID": os.environ['AZURE_SUBSCRIPTION_ID'],
        "AZURE_TENANT_ID": os.environ["AZURE_TENANT_ID"],
        "AZURE_CLIENT_ID": os.environ["AZURE_CLIENT_ID"],
        "AZURE_CLUSTER_IDENTITY_SECRET_NAME": os.environ["AZURE_CLUSTER_IDENTITY_SECRET_NAME"],
        "AZURE_CLUSTER_IDENTITY_SECRET_NAMESPACE": os.environ["AZURE_CLUSTER_IDENTITY_SECRET_NAMESPACE"],
        "PRE_BOOTSTRAP_CMDS": bootstrap_cmds["pre"],
        "POST_BOOTSTRAP_CMDS": bootstrap_cmds["post"],
    }

    if not user_provided_template:
        jinja_extra_args = {
            "EXTERNAL_CLOUD_PROVIDER": external_cloud_provider,
            "WINDOWS": windows,
            "EPHEMERAL": ephemeral_disks,
        }
        args.update(jinja_extra_args)

    filename = capi_name + ".yaml"
    generate_workload_cluster_configuration(cmd, filename, args, user_provided_template)

    # Apply the cluster configuration.
    attempts, delay = 100, 3
    begin_msg = f'Creating workload cluster "{capi_name}"'
    end_msg = f'✓ Created workload cluster "{capi_name}"'
    with Spinner(cmd, begin_msg, end_msg):
        command = ["kubectl", "apply", "-f", filename]
        for _ in range(attempts):
            try:
                run_shell_command(command)
                break
            except subprocess.CalledProcessError as err:
                logger.info(err)
                time.sleep(delay)
        else:
            msg = "Couldn't apply workload cluster manifest after waiting 5 minutes."
            raise ResourceNotFoundError(msg)

    # Write the kubeconfig for the workload cluster to a file.
    # Retry this operation several times, then give up and just print the command.
    attempts, delay = 100, 3
    with Spinner(cmd, "Waiting for access to workload cluster", "✓ Workload cluster is accessible"):
        for _ in range(attempts):
            try:
                kubectl_helpers.get_kubeconfig(capi_name)
                break
            except UnclassifiedUserFault:
                time.sleep(delay)
        else:
            msg = f"""\
Kubeconfig wasn't available after waiting 5 minutes.
When the cluster is ready, run this command to fetch the kubeconfig:
clusterctl get kubeconfig {capi_name}
"""
            raise ResourceNotFoundError(msg)

    workload_cfg = capi_name + ".kubeconfig"
    logger.warning('✓ Workload access configuration written to "%s"', workload_cfg)

    # Install CNI
    calico_manifest = "https://raw.githubusercontent.com/kubernetes-sigs/cluster-api-provider-azure/master/templates/addons/calico.yaml"  # pylint: disable=line-too-long
    spinner_enter_message = "Deploying Container Network Interface (CNI) support"
    spinner_exit_message = "✓ Deployed CNI to workload cluster"
    error_message = "Couldn't install CNI after waiting 5 minutes."

    apply_kubernetes_manifest(cmd, calico_manifest, workload_cfg, spinner_enter_message,
                              spinner_exit_message, error_message)

    if windows:
        calico_manifest = "https://raw.githubusercontent.com/kubernetes-sigs/cluster-api-provider-azure/main/templates/addons/windows/calico/calico.yaml"  # pylint: disable=line-too-long
        spinner_enter_message = "Deploying Windows Calico support"
        spinner_exit_message = "✓ Deployed Windows Calico support to worload cluster"
        error_message = "Couldn't install Windows Calico support after waiting 5 minutes."
        apply_kubernetes_manifest(cmd, calico_manifest, workload_cfg, spinner_enter_message,
                                  spinner_exit_message, error_message)

        kubeproxy_manifest_url = "https://github.com/kubernetes-sigs/cluster-api-provider-azure/blob/main/templates/addons/windows/calico/kube-proxy-windows.yaml"  # pylint: disable=line-too-long
        kubeproxy_manifest_file = "kube-proxy-windows.yaml"
        manifest = render_custom_cluster_template(kubeproxy_manifest_url, kubeproxy_manifest_file, args)
        write_to_file(kubeproxy_manifest_file, manifest)

        spinner_enter_message = "Deploying Windows kube-proxy support"
        spinner_exit_message = "✓ Deployed Windows kube-proxy support to worload cluster"
        error_message = "Couldn't install Windows kube-proxy support after waiting 5 minutes."
        apply_kubernetes_manifest(cmd, kubeproxy_manifest_file, workload_cfg, spinner_enter_message,
                                  spinner_exit_message, error_message)

    # Wait for all nodes to be ready before returning
    with Spinner(cmd, "Waiting for workload cluster nodes to be ready", "✓ Workload cluster is ready"):
        kubectl_helpers.wait_for_nodes(workload_cfg)

    if pivot:
        pivot_cluster(cmd, workload_cfg)
    return show_workload_cluster(cmd, capi_name)


def pivot_cluster(cmd, target_cluster_kubeconfig):

    logger.warning("Starting Pivot Process")

    begin_msg = "Installing Cluster API components in target management cluster"
    end_msg = "✓ Installed Cluster API components in target management cluster"
    with Spinner(cmd, begin_msg, end_msg):
        set_azure_identity_secret_env_vars()
        _create_azure_identity_secret(cmd, target_cluster_kubeconfig)
        _install_capi_provider_components(cmd, target_cluster_kubeconfig)

    with Spinner(cmd, "Waiting for workload cluster machines to be ready", "✓ Workload cluster machines are ready"):
        kubectl_helpers.wait_for_machines()

    command = ["clusterctl", "move", "--to-kubeconfig", target_cluster_kubeconfig]
    begin_msg = "Moving cluster objects into target cluster"
    end_msg = "✓ Moved cluster objects into target cluster"
    error_msg = "Could not complete clusterctl move action"
    try_command_with_spinner(cmd, command, begin_msg, end_msg, error_msg, True)

    cluster_name = kubectl_helpers.find_cluster_in_current_context()
    if has_kind_prefix(cluster_name):
        delete_kind_cluster_from_current_context(cmd)
    else:
        resource_group = os.environ.get(MANAGEMENT_RG_NAME, None)
        if not resource_group:
            raise UnclassifiedUserFault("Could not delete AKS management cluster, resource group missing")
        delete_aks_cluster(cmd, cluster_name, resource_group)

    # Merge workload cluster kubeconfig and default kubeconfig.
    # To preverse any previous existing contexts
    kubectl_helpers.merge_kubeconfig(target_cluster_kubeconfig)
    logger.warning("Completed Pivot Process")
    return True


def delete_kind_cluster(cmd, name):
    command = ["kind", "delete", "cluster", "--name", name]
    begin_msg = f"Deleting {name} kind cluster"
    end_msg = f"✓ Deleted {name} kind cluster"
    error_msg = "Could not delete kind cluster"
    try_command_with_spinner(cmd, command, begin_msg, end_msg, error_msg)


def delete_kind_cluster_from_current_context(cmd):
    cluster_name = kubectl_helpers.find_cluster_in_current_context()
    # remove prefix
    if has_kind_prefix(cluster_name):
        cluster_name = cluster_name[5:]
    delete_kind_cluster(cmd, cluster_name)


def delete_aks_cluster(cmd, name, resource_group):
    command = ["az", "aks", "delete", "--name", name, "--resource-group", resource_group, "--yes"]
    begin_msg = f"Deleting {name} AKS cluster"
    end_msg = f"✓ Deleted {name} AKS cluster"
    error_msg = "Could not delete AKS cluster"
    try_command_with_spinner(cmd, command, begin_msg, end_msg, error_msg)
    command = ["az", "group", "delete", "--name", resource_group, "--yes"]
    begin_msg = f"Deleting {name} resource group"
    end_msg = f"✓ Deleted {name} resource group"
    error_msg = "Could not delete resource group"
    try_command_with_spinner(cmd, command, begin_msg, end_msg, error_msg)
    # Need to clean kubeconfig context
    kubectl_helpers.reset_current_context_and_attributes()
    return True


def apply_kubernetes_manifest(cmd, manifest, workload_cfg,
                              spinner_enter_message, spinner_exit_message, error_message):
    attempts, delay = 100, 3
    with Spinner(cmd, spinner_enter_message, spinner_exit_message):
        command = ["kubectl", "apply", "-f", manifest, "--kubeconfig", workload_cfg]
        for _ in range(attempts):
            try:
                run_shell_command(command)
                break
            except subprocess.CalledProcessError as err:
                logger.info(err)
                time.sleep(delay)
        else:
            raise ResourceNotFoundError(error_message)


def delete_workload_cluster(cmd, capi_name, resource_group_name=None, yes=False):
    exit_if_no_management_cluster()
    msg = f'Do you want to delete this Kubernetes cluster "{capi_name}"?'
    command = ["kubectl", "delete", "cluster", capi_name]
    is_self_managed = is_self_managed_cluster(capi_name)
    if is_self_managed:
        if not resource_group_name:
            resource_group_name = get_azure_resource_group_from_azure_cluster(capi_name)
        msg = f'Do you want to delete the {capi_name} Kubernetes cluster and {resource_group_name} resource group?'
        command = ["az", "group", "delete", "-n", resource_group_name, '-y']
    if not yes and not prompt_y_n(msg, default="n"):
        return
    begin_msg = "Deleting workload cluster"
    end_msg = "✓ Deleted workload cluster"
    err_msg = "Couldn't delete workload cluster"
    try_command_with_spinner(cmd, command, begin_msg, end_msg, err_msg)
    if is_self_managed:
        kubectl_helpers.reset_current_context_and_attributes()


def get_azure_resource_group_from_azure_cluster(cluster_name, kubeconfig=None):
    output = kubectl_helpers.get_azure_cluster(cluster_name, kubeconfig)
    output = json.loads(output)
    return output["spec"]["resourceGroup"]


def is_self_managed_cluster(cluster_name):
    management_cluster_ports = kubectl_helpers.get_ports_cluster()
    workload_cluster_ports = kubectl_helpers.get_ports_cluster(f"{cluster_name}.kubeconfig")
    return management_cluster_ports == workload_cluster_ports


def list_workload_clusters(cmd):  # pylint: disable=unused-argument
    exit_if_no_management_cluster()
    command = ["kubectl", "get", "clusters", "-o", "json"]
    try:
        output = run_shell_command(command)
    except subprocess.CalledProcessError as err:
        raise UnclassifiedUserFault("Couldn't list workload clusters") from err
    if tab_separated_output(cmd):
        return output_list_for_tsv(output)
    return json.loads(output)


def tab_separated_output(cmd):
    """Returns True if "--output tsv" was specified without a "--query" argument."""
    data = cmd.cli_ctx.invocation.data
    return "query" not in data and data.get("output") == "tsv"


def show_workload_cluster(cmd, capi_name):  # pylint: disable=unused-argument
    exit_if_no_management_cluster()
    # TODO: --output=table could print the output of `clusterctl describe` directly.
    command = ["kubectl", "get", "cluster", capi_name, "--output", "json"]
    try:
        output = run_shell_command(command)
    except subprocess.CalledProcessError as err:
        raise UnclassifiedUserFault(f"Couldn't get the workload cluster {capi_name}") from err
    if tab_separated_output(cmd):
        return output_for_tsv(output)
    return json.loads(output)


def update_workload_cluster(cmd, capi_name):
    raise NotImplementedError


def install_tools(cmd, all_tools=False):
    if all_tools:
        logger.info('Checking if required tools are installed')
        check_tools(cmd, True)
    else:
        logger.info('Installing individual tools is not currently supported')


def check_tools(cmd, install=False):
    check_kubectl(cmd, install)
    check_clusterctl(cmd, install)


def check_prereqs(cmd, install=False):
    check_tools(cmd, install)

    # Check for required environment variables
    # TODO: remove this when AAD Pod Identity becomes the default
    check_enviroment_variables()


def check_enviroment_variables():
    required_env_vars = ["AZURE_CLIENT_ID", "AZURE_CLIENT_SECRET", "AZURE_SUBSCRIPTION_ID", "AZURE_TENANT_ID"]
    missing_env_vars = [v for v in required_env_vars if not check_environment_var(v)]
    missing_vars_len = len(missing_env_vars)
    if missing_vars_len != 0:
        err_msg = f"Required environment variable {missing_env_vars[0]} was not found."
        if missing_vars_len != 1:
            missing_env_vars = ", ".join(missing_env_vars)
            err_msg = f"Required environment variables {missing_env_vars} were not found."
        raise RequiredArgumentMissingError(err_msg)


def check_environment_var(var):
    var_b64 = var + "_B64"
    val = os.environ.get(var_b64)
    if val:
        logger.info("Found environment variable %s", var_b64)
    else:
        try:
            val = os.environ[var]
        except KeyError:
            return False
        # Set the base64-encoded variable as a convenience
        val = base64.b64encode(val.encode("utf-8")).decode("ascii")
        os.environ[var_b64] = val
        logger.info("Set environment variable %s from %s", var_b64, var)
    return True


def find_management_cluster_retry(cmd, delay=3):
    with Spinner(cmd, "Waiting for Cluster API to be ready", "✓ Cluster API is ready"):
        last_err_msg = None
        for _ in range(0, 10):
            try:
                find_management_cluster()
                break
            except ResourceNotFoundError as err:
                last_err_msg = err.error_msg
                if management_cluster_components_missing_matching_expressions(last_err_msg):
                    raise
                time.sleep(delay)
        else:
            raise ResourceNotFoundError(last_err_msg)
        return True


def management_cluster_components_missing_matching_expressions(output):
    reg_match = [r"namespace: .+?could not be found",
                 r"No resources found in .+?namespace",
                 r"No .+? installation found"]
    for exp in reg_match:
        if match_output(output, exp):
            return True


def find_management_cluster():
    kubectl_helpers.find_default_cluster()
    components = [
        {
            "namespace": "capz-system",
            "err_msg": "No CAPZ installation found",
            "pod": "capz-controller-manager"
        },
        {
            "namespace": "capi-system",
            "err_msg": "No CAPI installation found",
            "pod": "capi-controller-manager"
        },
        {
            "namespace": "capi-kubeadm-bootstrap-system",
            "err_msg": "No CAPI Kubeadm Bootstrap installation found",
            "pod": "capi-kubeadm-bootstrap-controller-manager"
        },
        {
            "namespace": "capi-kubeadm-control-plane-system",
            "err_msg": "No CAPI Kubeadm Control Plane installation found",
            "pod": "capi-kubeadm-control-plane-controller-manager"
        }
    ]

    for component in components:
        kubectl_helpers.check_kubectl_namespace(component["namespace"])
        kubectl_helpers.check_pods_status_by_namespace(component["namespace"], component["err_msg"], component["pod"])


def exit_if_no_management_cluster():
    try:
        find_management_cluster()
    except (ResourceNotFoundError, subprocess.CalledProcessError) as err:
        msg = 'No management cluster found. Please create one with "az capi management create".'
        raise UnclassifiedUserFault(msg) from err<|MERGE_RESOLUTION|>--- conflicted
+++ resolved
@@ -451,15 +451,13 @@
         bootstrap_commands=None,
         yes=False):
 
-<<<<<<< HEAD
     if location is None:
         location = os.environ.get("AZURE_LOCATION", None)
-=======
+
     if not capi_name:
         from .helpers.names import generate_cluster_name
         capi_name = generate_cluster_name()
         logger.warning('Using generated cluster name "%s"', capi_name)
->>>>>>> e5df7b42
 
     if user_provided_template:
         mutual_exclusive_args = [
