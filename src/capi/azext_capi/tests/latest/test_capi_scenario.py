--- conflicted
+++ resolved
@@ -17,15 +17,9 @@
 from knack.prompting import NoTTYException
 from msrestazure.azure_exceptions import CloudError
 
-
-<<<<<<< HEAD
-from azext_capi.custom import create_resource_group, try_command_with_spinner
-=======
-from azext_capi.custom import create_new_management_cluster, find_cluster_in_current_context, find_kubectl_current_context, run_shell_command, try_command_with_spinner, _find_default_cluster
->>>>>>> 250b1927
+from azext_capi.custom import create_resource_group, create_new_management_cluster, find_cluster_in_current_context, find_kubectl_current_context, run_shell_command, try_command_with_spinner, _find_default_cluster
 
 TEST_DIR = os.path.abspath(os.path.join(os.path.abspath(__file__), '..'))
-
 
 class CapiScenarioTest(ScenarioTest):
 
@@ -149,7 +143,6 @@
             try_command_with_spinner(cmd, ["fake-command"], "begin", "end", error_msg)
         self.assertEquals(cm.exception.error_msg, error_msg)
 
-<<<<<<< HEAD
     @patch('azext_capi.custom.try_command_with_spinner')
     def test_create_resource_group(self, mock_try_command):
         # Test created new resource group
@@ -162,7 +155,7 @@
         mock_try_command.side_effect = subprocess.CalledProcessError(3, ['fakecommand'])
         with self.assertRaises(subprocess.CalledProcessError):
             create_resource_group(cmd, group, location, True)
-=======
+
     @patch('azext_capi.custom.check_cmd')
     def test_find_default_cluster(self, check_cmd_mock):
         check_cmd_mock.return_value = "fake return"
@@ -239,7 +232,6 @@
         run_shell_mock.side_effect = subprocess.CalledProcessError(3, ['fakecommand'])
         result = find_cluster_in_current_context(context_name)
         self.assertIsNone(result)
->>>>>>> 250b1927
 
 
 AZ_CAPI_LIST_JSON = """\
